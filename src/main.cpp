#include <iostream>
#include <memory>
#include <string>
#include <chrono>

#include "data_source.h"
#include "logger.h"
#include "ring_buffer.h"
#include "ecg_analyzer.h"
#include "file_manager.h"
#include "system_monitor.h"
#include "application.h"

#ifdef USE_HARDWARE_SOURCE
  #include "ads1115.h"
  #include "sensor_data.h"
#endif

#ifdef USE_FILE_SOURCE
  #include "file_data.h"
#endif

std::shared_ptr<DataSource> createDataSource(int argc, char** argv);

/**
 * 250 SPS x 300s -> 75000 samples
 * 475 SPS x 300s -> 142500 samples
*/

/* TODO (allan): Escolhas a serem feitas:
- Instanciar os objetos estaticamente ou dinamicamente?
- Argumentos possíveis.
*/
int main(int argc, char** argv) {
  cardiac_logger::init("cardiac_system.log", cardiac_logger::Level::kDebug);

  std::cout << "==================================" << std::endl;
  std::cout << "Cardiac Monitoring System Starting" << std::endl;
  std::cout << "==================================" << std::endl;

  // Create data source based on compilation target
  auto data_source = createDataSource(argc, argv);
  
  if (!data_source || !data_source->Available()) {
    std::cerr << "Failed to initialize data source" << std::endl;
    return 1;
  }

  auto buffer_raw = std::make_shared<RingBuffer<Sample>>(75000);
  auto buffer_classified = std::make_shared<RingBuffer<Sample>>(75000);
  auto ecg_analyzer = std::make_shared<ECGAnalyzer>(buffer_raw, buffer_classified);
  auto file_manager = std::make_shared<FileManager>(
<<<<<<< HEAD
    buffer_processed,
    "cardiac_data",  // base filename, timestamp will be added
=======
    buffer_classified,
    "cardiac_data.bin",
    "cardiac_data.csv",
>>>>>>> 1f2430b0
    std::chrono::milliseconds(200) // 50 samples per write
  );
  auto system_monitor = std::make_shared<SystemMonitor>();
  
  Application application{data_source,
                          buffer_raw,
                          buffer_classified,
                          ecg_analyzer,
                          file_manager,
                          system_monitor};

  // TODO (allan): verificação de erro de Application::Start();
  if (application.Start()) {
    application.Run();
  }

  return 0;
}

std::shared_ptr<DataSource> createDataSource(int argc, char** argv) {
#ifdef USE_HARDWARE_SOURCE
  std::cout << "Using hardware data source (Raspberry Pi)" << std::endl;
  auto ads1115 = std::make_shared<ADS1115>();
  return std::make_shared<SensorData>(ads1115);
  
#elif defined(USE_FILE_SOURCE)
  std::string filename = "data/raw/ecg_samples.bin"; // Default file in data/ folder
  
  if (argc > 1) {
    filename = argv[1];
    std::cout << "Using file data source: " << filename << std::endl;
  } else {
    std::cout << "Using default file data source: " << filename << std::endl;
  }
  
  return std::make_shared<FileData>(filename);
  
#else
  #error "No data source defined. Check CMake configuration."
#endif
}<|MERGE_RESOLUTION|>--- conflicted
+++ resolved
@@ -50,14 +50,8 @@
   auto buffer_classified = std::make_shared<RingBuffer<Sample>>(75000);
   auto ecg_analyzer = std::make_shared<ECGAnalyzer>(buffer_raw, buffer_classified);
   auto file_manager = std::make_shared<FileManager>(
-<<<<<<< HEAD
     buffer_processed,
     "cardiac_data",  // base filename, timestamp will be added
-=======
-    buffer_classified,
-    "cardiac_data.bin",
-    "cardiac_data.csv",
->>>>>>> 1f2430b0
     std::chrono::milliseconds(200) // 50 samples per write
   );
   auto system_monitor = std::make_shared<SystemMonitor>();
